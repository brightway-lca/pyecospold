--- conflicted
+++ resolved
@@ -1,12 +1,8 @@
 """Core Ecospold module containing parsing and saving functionalities."""
 from lxml import etree, objectify
 
-<<<<<<< HEAD
+from .config import Defaults
 from .model_v1 import (
-=======
-from .config import Defaults
-from .model import (
->>>>>>> f1a0b0ad
     AdministrativeInformation,
     Allocation,
     DataEntryBy,
@@ -63,9 +59,7 @@
             return None
 
 
-def parse_file(
-    file_path: str, schema_path: str = Defaults.SCHEMA_FILE
-) -> EcoSpold:
+def parse_file(file_path: str, schema_path: str = Defaults.SCHEMA_FILE) -> EcoSpold:
     """Parses an Ecospold XML file to custom Ecospold classes.
 
     Parameters:
