from datetime import datetime
from typing import Dict, List

from lxml import etree

<<<<<<< HEAD
=======
from .config import Defaults
>>>>>>> 23b2eee9
from .helpers import DataTypesConverter


class MetaInformation(etree.ElementBase):
    @property
    def processInformation(self) -> "ProcessInformation":
        return self.find("processInformation")


class ProcessInformation(etree.ElementBase):
    @property
    def referenceFunction(self) -> "ReferenceFunction":
        return self.find("referenceFunction")

    @property
    def geography(self) -> "Geography":
        return self.find("geography")

    @property
    def technology(self) -> "Technology":
        return self.find("technology")

    @property
    def dataSetInformation(self) -> "DataSetInformation":
        return self.find("dataSetInformation")

    @property
    def timePeriod(self) -> "TimePeriod":
        return self.find("timePeriod")


class ReferenceFunction(etree.ElementBase):
    """
    Comprises information which identifies and characterises one particular dataset
    (=unit process or system terminated).
    """

    @property
    def synonym(self) -> List[str]:
        """Synonyms for the name, localName. In the Excel editor they are separated
        by two slashes ('//'). Synonyms are a subset of referenceFunction. 0..n
        entries are allowed with a max. length of 80 each."""
        return [synonym.text for synonym in self.findall("synonym")]

    @property
    def datasetRelatesToProduct(self) -> bool:
        """Indicates whether the dataset relates to a process/service or not. In
        the ecoinvent quality network the value required is 'yes' for unit
        processes and multioutput processes and 'no' for elementary flows and
        impact categories."""
        return DataTypesConverter.str_to_bool(self.get("datasetRelatesToProduct"))

    @property
    def name(self) -> str:
        """Name of the unit process, elementary flow or impact category. For unit
        processes and system terminated name is used as the identifying entry
        together with unit, location and infrastructureProcess (yes/no). The process
        name is structured as follows (quality guidelines of ecoinvent 2000):
        1. Name of product/service, production process or worked product, level of
        processing; 2. additional descriptions, separated by comma: sum formula,
        site of production or provenience, company, imports included or not;
        3. Location in the value added chain (at plant, at regional storehouse),
        or destination (for wastes: to sanitary landfill, to municipal incineration)
        always using "at" and "to", respectively. For elementary flows name, unit,
        category and subCategory are used as the discriminating elements. The
        nomenclature of the SETAC WG 'Data quality and data availability' is used
        for elementary flows as far as possible. For impact categories, name,
        location, unit, category and subCategory are used as discriminating elements.
        The naming of impact categories takes pattern from the corresponding original
        publication. English is the default language in the ecoinvent quality network.
        """
        return self.get("name")

    @property
    def localName(self) -> str:
        """see 'name' for explanations. German is the default local language in the
        ecoinvent quality network."""
        return self.get("localName")

    @property
    def infrastructureProcess(self) -> bool:
        """Indicates whether the process is an investment or an operation process.
        Investment processes are for instance building of a nuclear power plant,
        a road, docks, construction of production machinery which deliver as the output
        a nuclear power plant, a km road, one seaport, and production machinery
        respectively. It is used as a discriminating element for the identification of
        processes. Not applicable for elementary flows and impact categories."""
        return DataTypesConverter.str_to_bool(self.get("infrastructureProcess"))

    @property
    def amount(self) -> float:
        """Indicates the amount of reference flow (product/service, elementary flow,
        impact category).  Within the ecoinvent quality network the amount of the
        reference flow always equals 1."""
        return float(self.get("amount"))

    @property
    def unit(self) -> str:
        """For unit processes (and systems terminated) it is the unit to which all
        inputs and outputs of the unit process are related to (functional unit).
        For elementary flows it is the unit in which exhanges are reported. For impact
        categories, it is the unit in which characterisation, damage or weighting
        factors are expressed. SI-units are preferred. The units are always expressed
        in English language."""
        return self.get("unit")

    @property
    def category(self) -> str:
        """Category is used to structure the content of the database (together with
        SubCategory). It is not required for the identification of a process (processes
        in different categories/subCategories may therefore not be named identically).
        But it is required for the identification of elementary flows and impact
        categories. Categories are administrated centrally. English is the default
        language in the ecoinvent quality network."""
        return self.get("category")

    @property
    def subCategory(self) -> str:
        """SubCategory is used to further structure the content of the database
        (together with category). It is not required for the identification of a
        process (processes in different categories/subCategories may therefore not be
        named identically). But it is required for the identification of elementary
        flows and impact categories. SubCategories are administrated centrally. English
        is the default language in the ecoinvent quality network."""
        return self.get("subCategory")

    @property
    def localCategory(self) -> str:
        """See category for explanations. German is the default local language in the
        ecoinvent quality network."""
        return self.get("localCategory")

    @property
    def localSubCategory(self) -> str:
        """"See subCategory for explanations. German is the default local language in
        the ecoinvent quality network."""
        return self.get("localSubCategory")

    @property
    def includedProcesses(self) -> str:
        """"Contains a description of the (sub-)processes which are combined to form
        one unit process (e.g., 'operation of heating system' including operation of
        boiler unit, regulation unit and circulation pumps). Such combination may be
        necessary because of lack of detailedness in available data or because of data
        confidentiality. As far as possible and feasible, data should however be
        reported on the level of detail it has been received. Not applicable for
        elementary flows and impact categories."""
        return self.get("includedProcesses")

    @property
    def generalComment(self) -> str:
        """Free text for general information about the dataset.
        It may contain information about:
            - the intended application of the dataset
            - information sources used
            - data selection principles
            -  modelling choices (exclusion of intermediate product flows, processes,
            allocation if done before entering into database).
        """
        return self.get("generalComment")

    @property
    def infrastructureIncluded(self) -> bool:
        """Indicates whether the unit process imported into the database on the basis
        of an LCI result (received as cumulative mass- and energy-flows, hence, no LCI
        results will be calculated for such processes) has included infrastructure
        processes or not. For all other unit process raw data data sets this data field
        is empty. After calculation of LCI results in ecoinvent, the data field is
        filled in according to the fact, whether or not infrastructure has been
        including during the calculation. Not applicable for elementary flows and impact
        categories."""
        return DataTypesConverter.str_to_bool(self.get("infrastructureIncluded"))

    @property
    def CASNumber(self) -> str:
        """Indicates the number according to the Chemical Abstract Service (CAS).
        The Format of the CAS-number: 000000-00-0, where the first string of digits
        needs not to be complete (i.e. less than six digits are admitted).
        Not applicable for impact categories."""
        return self.get("CASNumber")

    @property
    def statisticalClassification(self) -> int:
        """Contains the EU-classification system (NACE code). For the first edition
        of the ecoinvent database this data field will not be used. Not applicable
        for elementary flows and impact categories."""
        return int(self.get("statisticalClassification"))

    @property
    def formula(self) -> str:
        """Chemical formula (e.g. sum formula) may be entered. No graphs are allowed
        to represent chemical formulas. Not applicable for impact categories."""
        return self.get("formula")


class Geography(etree.ElementBase):
    """Contains information about the geographic validity of the process. The region
    described with regional code and free text is the market area of the
    product / service at issue and not necessarily the place of production."""

    @property
    def location(self) -> str:
        """7 letter regional code (capital letters). List of 2 letter ISO country
        codes extended by codes for regions, continents, market areas, and
        organisations and companies. The location code indicates the supply area
        of a product/service and the area of validity of impact assessment methods
        and impact categories, respectively. It does NOT necessarily coincide with
        the area/site of production or provenience. If supply and production area
        differ, production area is indicated in the name of the unit process."""
        return self.get("location")

    @property
    def text(self) -> str:
        """Free text for further explanation. Text comprises additional aspects of
        the location, namely whether:
        - certain areas are exempted from the location indicated,
        - data are only valid for certain regions within the location indicated.
        - certain elementary flows or intermediate product flows are extrapolated
        from another geographical area than indicated.
        Extrapolations should be reported under 'representativeness'.
        """
        return self.get("text")


class Technology(etree.ElementBase):
    """Contains a description of the technology for which flow data have been
    collected. Free text can be used. Pictures, graphs and tables are not allowed.
    The text should cover information necessary to identify the properties and
    particularities of the technology(ies) underlying the process data."""

    @property
    def text(self) -> str:
        """Describes the technological properties of the unit process. If the
        process comprises several subprocesses, the corresponding technologies
        should be reported as well. Professional nomenclature should be used for
        the description. The description helps the user to judge the technical
        suitability of the process dataset for his or her application (purpose).
        No graphs, figures or tables are allowed in this text field. It should be
        stated if data for certain elementary flows or intermediate product flows
        are derived from different technology."""
        return self.get("text")


class DataSetInformation(etree.ElementBase):
    """Contains the administrative information about the dataset at issue: type of
    dataset (unit process, elementary flow, impact category, multi-output process)
    timestamp, version and internalVersion number as well as language and localLanguage
    code."""

    timestampFormat = "%Y-%m-%dT%H:%M:%S"

    typeMap: Dict[int, str] = {
        0: "System non-terminated",
        1: "Unit process",
        2: "System terminated",
        3: "Elementary Flow",
        4: "Impact Category",
        5: "Multioutput process"
    }

    energyValuesMap: Dict[int, str] = {
        0: "Undefined",
        1: "Net values",
        2: "Gross values"
    }

    @property
    def type(self) -> int:
        """Indicates the kind of data that is represented by this dataset. The code is:
        0=System non-terminated. 1=Unit process. 2=System terminated. 3=Elementary flow.
        4=Impact category.5=Multioutput process. 'Unit process' contains the description
        of processes and their direct (in situ) elementary flows (emissions and resource
        consumption) and intermediate product flows (demand for energy carriers, waste
        treatment and transport services, working materials, etc.), so-called unit
        process raw data. Data that arrives at the ecoinvent database in the form of
        life cycle inventory results are nevertheless classified as unit process.
        'System non-terminated' is not used in the ecoinvent quality network.
        'System terminated' contains the cumulative elementary flows (i.e. the life
        cycle inventory result) of a unit process. This code is only used for
        datasets calculated within the ecoinvent database (LCI results).
        'Elementary flow' contains the definition of pollutants and of resources.
        'Impact category' contains the definition of the characterisation, damage or
        weighting factors of life cycle impact assessment methods. 'Multioutput process'
        is a special kind of unit process, which delivers more than one product/service
        output.
        """
        return int(self.get("type"))

    @property
    def typeStr(self) -> str:
        """String representation for type. See type for explanations.
        0=System non-terminated. 1=Unit process. 2=System terminated. 3=Elementary flow.
        4=Impact category.5=Multioutput process."""
        return self.typeMap[self.type]

    @property
    def impactAssessmentResult(self) -> bool:
        """Indicates whether or not (yes/no) the dataset contains the results of an
        impact assessment applied on unit processes (unit process raw data) or
        terminated systems (LCI results)."""
        return DataTypesConverter.str_to_bool(self.get("impactAssessmentResult"))

    @property
    def timestamp(self) -> datetime:
        """Automatically generated date when dataset is created"""
        return datetime.strptime(self.get("timestamp"), self.timestampFormat)

    @property
    def version(self) -> float:
        """The ecoinvent version number is used as follows: with a major update
        (e.g. every second year) the version number is increased by
        one (1.00, 2.00, etc.). The digits after the decimal point
        (e.g., 1.01, 1.02, etc.) are used for minor updates (corrected errors)
        within the period of two major updates. The version number is placed manually.
        """
        return float(self.get("version"))

    @property
    def internalVersion(self) -> float:
        """The internalVersion number is used to discern different versions during
        the working period until the dataset is entered into the database). The
        internalVersion is generated automatically with each change made in the
        dataset or related file."""
        return float(self.get("internalVersion"))

    @property
    def energyValues(self) -> int:
        """Indicates the way energy values are used and applied in the dataset. The
        codes are: 0=Undefined. 1=Net values. 2=Gross values. This data field is by
        default set to 0 and not actively used in ecoinvent quality network."""
        return int(self.get("energyValues"))

    @property
    def energyValuesStr(self) -> str:
        """String representation for energyValues. See energyValues for explanations.
        0=Undefined. 1=Net values. 2=Gross values."""
        return self.energyValuesMap[self.energyValues]

    @property
    def languageCode(self) -> str:
        """2 letter ISO language codes are used. Default language is English.
        Lower case letters are used."""
        return self.get("languageCode")

    @property
    def localLanguageCode(self) -> str:
        """2 letter ISO language codes are used. Default localLanguage is German.
        Lower case letters are used."""
        return self.get("localLanguageCode")


class Validation(etree.ElementBase):
    """Contains information about who carried out the critical review and about
    the main results and conclusions of the revie and the recommendations made."""

    @property
    def proofReadingDetails(self) -> str:
        """Contains the comment of the reviewer of the dataset. For the ecoinvent
        quality network the review text should cover the following items:
        1. completeness and transparency of the documentation, 2. conformity with
        the ecoinvent quality guidelines, 3. plausibility of the data (unit process
        elementary and intermediate product flows), 4. completeness regarding
        elementary and intermediate product flows, 5. mathematical correctness.
        The review is limited to sample audits (not covering each and every figure).
        """
        return self.get("proofReadingDetails")

    @property
    def proofReadingValidator(self) -> int:
        """Indicates the person who carried out the review. ID number must correspond
        to an ID number of a person listed in the respective dataset."""
        return int(self.get("proofReadingValidator"))

    @property
    def otherDetails(self) -> str:
        """Contains further information from the review process, especially comments
        received from third parties once the dataset has been published."""
        return self.get("otherDetails")


class Source(etree.ElementBase):
    """Contains information about author(s), title, kind of publication, place of
    publication, name of editors (if any), etc.."""

    sourceTypeMap: Dict[int, str] = {
        0: "Undefined (default)",
        1: "Article",
        2: "Chapters in anthology",
        3: "Seperate publication",
        4: "Measurement on site",
        5: "Oral communication",
        6: "Personal written communication",
        7: "Questionnaries"
    }

    @property
    def number(self) -> int:
        """ID number to identify the source within one dataset."""
        return int(self.get("number"))

    @property
    def sourceType(self) -> int:
        """Indicates the kind of source. The codes are: 0=Undefined (default).
        1=Article. 2=Chapters in anthology. 3=Seperate publication.
        4=Measurement on site. 5=Oral communication. 6=Personal written communication.
        7=Questionnaries."""
        return int(self.get("sourceType"))

    @property
    def sourceTypeStr(self) -> str:
        """String representation for sourceType. See sourceType for explanations.
        0=Undefined (default). 1=Article. 2=Chapters in anthology.
        3=Seperate publication. 4=Measurement on site. 5=Oral communication.
        6=Personal written communication. 7=Questionnaries."""
        return self.sourceTypeMap[self.sourceType]

    @property
    def firstAuthor(self) -> str:
        """Indicates the first author by surname and abbreviated name
        (e.g., Einstein A.). In case of measurement on site, oral communication,
        personal written communication and questionnaries ('sourceType'=4, 5, 6, 7)
        the name of the communicating person is mentioned here. Identifies the
        source together with 'title' and 'year'."""
        return self.get("firstAuthor")

    @property
    def additionalAuthors(self) -> str:
        """List of additional authors (surname and abbreviated name, e.g. Newton I.),
        separated by commas. 'Et al.' may be used, if more than five additonal authors
        contributed to the cited publication."""
        return self.get("additionalAuthors")

    @property
    def year(self) -> int:
        """Indicates the year of publication and communication, respectively. Identifies
        the source together with 'firstAuthor' and 'title'."""
        return int(self.get("year"))

    @property
    def title(self) -> str:
        """Measurement on site: write "Measurement documentation of company XY".
        Oral communication: write "Oral communication, company XY". Personal written
        communication: write: "personal written communication, Mr./Mrs. XY, company Z".
        Questionnaires: write "Questionnaire, filled in by Mr./Mrs. XY, company Z".
        Identifies the source together with 'firstAuthor' and 'year'."""
        return self.get("title")

    @property
    def pageNumbers(self) -> str:
        """If an article or a chapter in an anthology, list the relevant page numbers.
        In case of separate publications the total number of pages may be entered."""
        return self.get("pageNumbers")

    @property
    def nameOfEditors(self) -> str:
        """Contains the names of the editors (if any)."""
        return self.get("nameOfEditors")

    @property
    def titleOfAnthology(self) -> str:
        """If the publication is a chapter in an anthology, the title of the anthology
        is reported here. For the reports of the ecoinvent quality network 'Final report
        ecoinvent 2000' is written here."""
        return self.get("titleOfAnthology")

    @property
    def placeOfPublications(self) -> str:
        """Indicates the place(s) of publication. In case of measurements on site, oral
        communication, personal written communication or questionnaires, it is the
        location of the company which provided the information. If available via the
        web add the web-address. For the ECOINVENT final reports 'EMPA Dübendorf' is
        written."""
        return self.get("placeOfPublications")

    @property
    def publisher(self) -> str:
        """Lists the name of the publisher (if any). In case of the ecoinvent quality
        network it is the 'Swiss Centre for Life Cycle Inventories'."""
        return self.get("publisher")

    @property
    def journal(self) -> str:
        """Indicates the name of the journal an article is published in."""
        return self.get("journal")

    @property
    def volumeNo(self) -> int:
        """Indicates the volume of the journal an article is published in."""
        return int(self.get("volumeNo"))

    @property
    def issueNo(self) -> str:
        """Indicates the issue number of the journal an article is published in."""
        return self.get("issueNo")

    @property
    def text(self) -> str:
        """Free text for additional description of the source. It may contain a
        brief summary of the publication and the kind of medium used (e.g. CD-ROM,
        hard copy)"""
        return self.get("text")


class DataGeneratorAndPublication(etree.ElementBase):
    """Contains information about who compiled for and entered data into the
    database. Furthermore contains information about kind of publication underlying
    the dataset and the accessibility of the dataset."""

    dataPublishedInMap: Dict[int, str] = {
        0: "Data as such notpublished (default)",
        1: "The data of some unit processes or subsystems are published",
        2: "Data has been published entirely in 'referenceToPublishedSource'"
    }

    accessRestrictedToMap: Dict[int, str] = {
        0: "Public",
        1: "ETH Domain",
        2: "ecoinvent 2000",
        3: "Institute"
    }

    @property
    def person(self) -> int:
        """ID number for the person that generated the dataset. It must correspond to
        an ID number of a person listed in the respective dataset."""
        return int(self.get("person"))

    @property
    def dataPublishedIn(self) -> int:
        """Indicates whether the dataset has been published (not, partly, entirely).
        The codes are: 0=Data as such not published (default). 1=The data of some unit
        processes or subsystems are published. 2=Data has been published entirely in
        'referenceToPublishedSource'. Within the ecoinvent quality network all datasets
        are published in the series of ecoinvent reports."""
        return int(self.get("dataPublishedIn"))

    @property
    def dataPublishedInStr(self) -> str:
        """String representation for dataPublishedIn. See dataPublishedIn for
        explanations. 0=Data as such not published (default). 1=The data of some unit
        processes or subsystems are published. 2=Data has been published entirely in
        'referenceToPublishedSource'"""
        return self.dataPublishedInMap[self.dataPublishedIn]

    @property
    def referenceToPublishedSource(self) -> int:
        """ID number for the report in which the dataset is documented. It must
        correspond to an ID number of a source listed in the respective dataset."""
        return int(self.get("referenceToPublishedSource"))

    @property
    def copyright(self) -> bool:
        """Indicates whether or not a copyright exists. '1' (Yes) or '0' (No)
        should be entered correspondingly."""
        return DataTypesConverter.str_to_bool(self.get("copyright"))

    @property
    def accessRestrictedTo(self) -> int:
        """Indicates possible access restrictions for the dataset. The codes
        used are: 0=Public. 1=ETH Domain. 2=ecoinvent 2000. 3=Institute. If access
        is restricted to a particular institute, 'companyCode' and 'countryCode'
        indicates the institute that has access to the data. accessRestrictedTo=0:
        all information can be accessed by everybody accessRestrictedTo=1,
        2: ecoinvent clients have access to LCI results but not to unit process
        raw data. Members of the ecoinvent quality network (ecoinvent centre)
        have access to all information.  accessRestrictedTo=3: The ecoinvent
        administrator has full access to information. Via the web only LCI result
        are accessible (for ecoinvent clients and for members of the ecoinvent centre.
        """
        return int(self.get("accessRestrictedTo"))

    @property
    def accessRestrictedToStr(self) -> str:
        """String representation for accessRestrictedTo. See accessRestrictedTo for
        explanations. The codes used are: 0=Public. 1=ETH Domain. 2=ecoinvent 2000.
        3=Institute. If access is restricted to a particular institute, 'companyCode'
        and 'countryCode' indicates the institute that has access to the data.
        accessRestrictedTo=0: all information can be accessed by everybody
        accessRestrictedTo=1, 2: ecoinvent clients have access to LCI results but not
        to unit process raw data. Members of the ecoinvent quality network (ecoinvent
        centre) have access to all information. accessRestrictedTo=3: The ecoinvent
        administrator has full access to information. Via the web only LCI results are
        accessible (for ecoinvent clients and for members of the ecoinvent centre."""
        return self.accessRestrictedToMap[self.accessRestrictedTo]

    @property
    def companyCode(self) -> str:
        """7 letter code with which organisations/institutes that co-operate within one
        of the database quality networks (see also 'qualityNetwork') are characterised
        and identified. 'countryCode' is required additionally. Only required and
        allowed if access to the dataset is restricted to a particular institute within
        the ecoinvent quality network."""
        return self.get("companyCode")

    @property
    def countryCode(self) -> str:
        """2 letter ISO-country codes are used to indicate the country where
        organisations/institutes are located which co-operate within one of the database
        quality networks (see also 'qualityNetwork'). Only required and allowed if
        access to the dataset is restricted to a particular institute within the
        ecoinvent quality network."""
        return self.get("countryCode")

    @property
    def pageNumbers(self) -> str:
        """Indicates the page numbers in the publication where the table with the unit
        process raw data, and the characterisation, damage or weighting factors of the
        impact category, respectively are documented."""
        return self.get("pageNumbers")


class Representativeness(etree.ElementBase):
    """Contains information about the fraction of the relevant market supplied by the
    product/service described in the dataset. Information about market share,
    production volume (in the ecoinvent quality network: also consumption volume in
    the market area) and information about how data have been sampled."""

    @property
    def percent(self) -> float:
        """Indicates the share in market supply in the geographical area indicated
        of the product/service at issue. If data representative for a process operated
        in one country is used for another country's process, the entry should be '0'.
        The representativity for the original country is reported under
        'extrapolations'."""
        return float(self.get("percent"))

    @property
    def productionVolume(self) -> str:
        """Indicates the market area consumption volume (NOT necessarily identical with
        the production volume) in the geographical area indicated of the product/service
        at issue. The market volume should be given in absolute terms per year and in
        common units. It is related to the time period specified elsewhere.
        """
        return self.get("productionVolume")

    @property
    def samplingProcedure(self) -> str:
        """Indicates the sampling procedure applied for quantifying the exchanges. It
        should be reported whether the sampling procedure for particular elementary
        and intermediate product flows differ from the general procedure. Possible
        problems in combining different sampling procedures should be mentioned."""
        return self.get("samplingProcedure")

    @property
    def extrapolations(self) -> str:
        """Describes extrapolations of data from another time period, another
        geographical area or another technology and the way these extrapolations
        have been carried out. It should be reported whether different extrapolations
        have been done on the level of individual exchanges. If data representative for
        a process operated in one country is used for another country's process, its
        original representativity can be indicated here. Changes in mean values
        due to extrapolations may also be reported here."""
        return self.get("extrapolations")

    @property
    def uncertaintyAdjustments(self) -> str:
        """For datasets where the additional uncertainty from lacking representativeness
        has been included in the quantified uncertainty values ('minValue' and
        'maxValue'), thus raising the value in 'percent' of the dataset to 100%, this
        field also reports the original representativeness, the additional uncertainty
        and the procedure by which it was assessed or calculated."""
        return self.get("uncertaintyAdjustments")


class TimePeriod(etree.ElementBase):
    """Contains all possible date-formats applicable to describe start and end date of
    the time period for which the dataset is valid."""

    @property
    def startYear(self) -> str:
        """Start date of the time period for which the dataset is valid, entered
        as year only."""
        return self.find("startYear").text

    @property
    def startYearMonth(self) -> str:
        """Start date of the time period for which the dataset is valid, entered
        as year and month."""
        return self.find("startYearMonth").text

    @property
    def startDate(self) -> str:
        """Start date of the time period for which the dataset is valid, presented
        as a complete date (year-month-day). StartDate may as well be entered as year
        (0000) or year-month (0000-00) only. 2000 and 2000-01 means: from 01.01.2000.
        If it is only known that data is older than a certain data, 'startDate' is left
        blank."""
        return self.find("startDate").text

    @property
    def endYear(self) -> str:
        """End date of the time period for which the dataset is valid, entered as year
        only."""
        return self.find("endYear").text

    @property
    def endYearMonth(self) -> str:
        """End date of the time period for which the dataset is valid, entered as year
        and month."""
        return self.find("endYearMonth").text

    @property
    def endDate(self) -> str:
        """End date of the time period for which the dataset is valid, presented as a
        complete date (year-month-day). EndDate may as well be entered as year (0000)
        or year-month (0000-00) only. 2000 and 2000-12 means: until 31.12.2000."""
        return self.find("endDate").text

    @property
    def dataValidForEntirePeriod(self) -> bool:
        """Indicates whether or not the process data (elementary and intermediate
        product flows reported under flow data) are valid for the entire time period
        stated. If not, explanations may be given under 'text'."""
        return DataTypesConverter.str_to_bool(self.get("dataValidForEntirePeriod"))

    @property
    def text(self) -> str:
        """Additional explanations concerning the temporal validity of the flow data
        reported. It may comprise information about:
            - how strong the temporal correlation is for the unit process at issue
            (e.g., are four year old data still adequate for the process operated
            today?),
            - why data is not valid for the entire period,
            - for which smaller periods data are valid,
            - whether for certain elementary and intermediate product flows a different
            time period is valid.
        The fact that data are based on forecasts should be reported under
        'representativeness'."""
        return self.get("text")


class DataEntryBy(etree.ElementBase):
    """Contains information about the person that entered data in the database or
    transformed data into the format of the ecoinvent (or any other) quality network.
    """

    @property
    def person(self) -> int:
        """ID number for the person that prepared the dataset and enters the dataset
        into the database. It must correspond to an ID number of a person listed in
        the respective dataset."""
        return int(self.get("person"))

    @property
    def qualityNetwork(self) -> int:
        """Indicates a project team that works on the database. The information is
        used, e.g., for restricting the accessibility of dataset information to one
        particular quality network. The code used is: 1=ecoinvent"""
        return int(self.get("qualityNetwork", Defaults.qualityNetwork))<|MERGE_RESOLUTION|>--- conflicted
+++ resolved
@@ -3,10 +3,7 @@
 
 from lxml import etree
 
-<<<<<<< HEAD
-=======
 from .config import Defaults
->>>>>>> 23b2eee9
 from .helpers import DataTypesConverter
 
 
